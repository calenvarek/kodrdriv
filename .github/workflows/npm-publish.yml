--- conflicted
+++ resolved
@@ -26,11 +26,7 @@
         with:
           node-version: 22
       - name: Install dependencies
-<<<<<<< HEAD
-        run: npm ci --verbose
-=======
         run: npm ci --verbose --foreground-scripts
->>>>>>> 292f1f8e
         timeout-minutes: 10
       - run: npm run lint
       - run: npm run build
@@ -47,10 +43,6 @@
           node-version: 22
           registry-url: https://registry.npmjs.org/
       - name: Install dependencies
-<<<<<<< HEAD
-        run: npm ci --verbose
-=======
         run: npm ci --verbose --foreground-scripts
->>>>>>> 292f1f8e
         timeout-minutes: 10
       - run: npm publish --access public