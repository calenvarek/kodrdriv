name: Deploy Documentation to GitHub Pages

on:
  push:
    branches: [ main ]
  # Allow manual triggering
  workflow_dispatch:

# Sets permissions of the GITHUB_TOKEN to allow deployment to GitHub Pages
permissions:
  contents: read
  pages: write
  id-token: write

# Allow only one concurrent deployment
concurrency:
  group: "pages"
  cancel-in-progress: false

jobs:
  # Build job
  build:
    runs-on: ubuntu-latest
    timeout-minutes: 20
    steps:
      - name: Checkout
        uses: actions/checkout@v4

      - name: Setup Node.js
        uses: actions/setup-node@v4
        with:
          node-version: 22

      - name: Install dependencies
<<<<<<< HEAD
        run: npm ci --verbose
=======
        run: npm ci --verbose --foreground-scripts
>>>>>>> 292f1f8e
        timeout-minutes: 10

      - name: Build library
        run: npm run build

      - name: Setup Pages
        uses: actions/configure-pages@v5

      - name: Build documentation site
        timeout-minutes: 10
        run: |
          # Change to docs directory and install dependencies
          cd docs
<<<<<<< HEAD
          npm install --verbose
=======
          npm install --verbose --foreground-scripts
>>>>>>> 292f1f8e

          # Copy README.md to public directory so it can be fetched
          cp ../README.md public/

          # Build the Vite documentation site
          npm run build

      - name: Upload artifact
        uses: actions/upload-pages-artifact@v3
        with:
          path: ./docs/dist

  # Deployment job
  deploy:
    environment:
      name: github-pages
      url: ${{ steps.deployment.outputs.page_url }}
    runs-on: ubuntu-latest
    needs: build
    steps:
      - name: Deploy to GitHub Pages
        id: deployment
        uses: actions/deploy-pages@v4<|MERGE_RESOLUTION|>--- conflicted
+++ resolved
@@ -32,11 +32,7 @@
           node-version: 22
 
       - name: Install dependencies
-<<<<<<< HEAD
-        run: npm ci --verbose
-=======
         run: npm ci --verbose --foreground-scripts
->>>>>>> 292f1f8e
         timeout-minutes: 10
 
       - name: Build library
@@ -50,11 +46,7 @@
         run: |
           # Change to docs directory and install dependencies
           cd docs
-<<<<<<< HEAD
-          npm install --verbose
-=======
           npm install --verbose --foreground-scripts
->>>>>>> 292f1f8e
 
           # Copy README.md to public directory so it can be fetched
           cp ../README.md public/
