/* eslint-disable @typescript-eslint/no-unused-vars */
import path from 'path';
import * as Commit from './commit';
import * as Diff from '../content/diff';
import * as Release from './release';
import * as Link from './link';
import * as Unlink from './unlink';
import { getLogger, getDryRunLogger } from '../logging';
import { Config, PullRequest } from '../types';
import { run, runWithDryRunSupport } from '../util/child';
import * as GitHub from '../util/github';
import { create as createStorage } from '../util/storage';
import { incrementPatchVersion, getOutputPath } from '../util/general';
import { DEFAULT_OUTPUT_DIRECTORY } from '../constants';
import { safeJsonParse, validatePackageJson } from '../util/validation';

const scanNpmrcForEnvVars = async (storage: any): Promise<string[]> => {
    const logger = getLogger();
    const npmrcPath = path.join(process.cwd(), '.npmrc');
    const envVars: string[] = [];

    if (await storage.exists(npmrcPath)) {
        try {
            const npmrcContent = await storage.readFile(npmrcPath, 'utf-8');
            // Match environment variable patterns like ${VAR_NAME} or $VAR_NAME
            const envVarMatches = npmrcContent.match(/\$\{([^}]+)\}|\$([A-Z_][A-Z0-9_]*)/g);

            if (envVarMatches) {
                for (const match of envVarMatches) {
                    // Extract variable name from ${VAR_NAME} or $VAR_NAME format
                    const varName = match.replace(/\$\{|\}|\$/g, '');
                    if (varName && !envVars.includes(varName)) {
                        envVars.push(varName);
                    }
                }
            }

        } catch (error: any) {
            logger.warn(`Failed to read .npmrc file at ${npmrcPath}: ${error.message}`);
            logger.verbose('This may affect environment variable detection for publishing');
        }
    } else {
        logger.debug('.npmrc file not found, skipping environment variable scan');
    }

    return envVars;
};

const validateEnvironmentVariables = (requiredEnvVars: string[], isDryRun: boolean): void => {
    const logger = getDryRunLogger(isDryRun);
    const missingEnvVars: string[] = [];

    for (const envVar of requiredEnvVars) {
        if (!process.env[envVar]) {
            missingEnvVars.push(envVar);
        }
    }

    if (missingEnvVars.length > 0) {
        if (isDryRun) {
            logger.warn(`Missing required environment variables: ${missingEnvVars.join(', ')}`);
        } else {
            logger.error(`Missing required environment variables: ${missingEnvVars.join(', ')}`);
            throw new Error(`Missing required environment variables: ${missingEnvVars.join(', ')}. Please set these environment variables before running publish.`);
        }
    }
};

const runPrechecks = async (runConfig: Config): Promise<void> => {
    const isDryRun = runConfig.dryRun || false;
    const logger = getDryRunLogger(isDryRun);
    const storage = createStorage({ log: logger.info });

    logger.info('Running prechecks...');

    // Check if we're in a git repository
    try {
        if (isDryRun) {
            logger.info('Would check git repository with: git rev-parse --git-dir');
        } else {
            await run('git rev-parse --git-dir');
        }

    } catch (error) {
        if (!isDryRun) {
            throw new Error('Not in a git repository. Please run this command from within a git repository.');
        }
    }

    // Check for uncommitted changes
    logger.info('Checking for uncommitted changes...');
    try {
        if (isDryRun) {
            logger.info('Would check git status with: git status --porcelain');
        } else {
            const { stdout } = await run('git status --porcelain');
            if (stdout.trim()) {
                throw new Error('Working directory has uncommitted changes. Please commit or stash your changes before running publish.');
            }
        }

    } catch (error) {
        if (!isDryRun) {
            throw new Error('Failed to check git status. Please ensure you are in a valid git repository.');
        }
    }

    // Check if we're on a release branch
    logger.info('Checking current branch...');
    if (isDryRun) {
        logger.info('Would verify current branch is a release branch (starts with "release/")');
    } else {
        const currentBranch = await GitHub.getCurrentBranchName();
        if (!currentBranch.startsWith('release/')) {
            throw new Error(`Current branch '${currentBranch}' is not a release branch. Please switch to a release branch (e.g., release/1.0.0) before running publish.`);
        }
    }

    // Check if prepublishOnly script exists in package.json
    logger.info('Checking for prepublishOnly script...');
    const packageJsonPath = path.join(process.cwd(), 'package.json');

    if (!await storage.exists(packageJsonPath)) {
        if (!isDryRun) {
            throw new Error('package.json not found in current directory.');
        } else {
            logger.warn('package.json not found in current directory.');
        }
    } else {
        let packageJson;
        try {
            const packageJsonContents = await storage.readFile(packageJsonPath, 'utf-8');
            const parsed = safeJsonParse(packageJsonContents, packageJsonPath);
            packageJson = validatePackageJson(parsed, packageJsonPath);

        } catch (error) {
            if (!isDryRun) {
                throw new Error('Failed to parse package.json. Please ensure it contains valid JSON.');
            } else {
                logger.warn('Failed to parse package.json. Please ensure it contains valid JSON.');
            }
        }

        if (packageJson && !packageJson.scripts?.prepublishOnly) {
            if (!isDryRun) {
                throw new Error('prepublishOnly script is required in package.json but was not found. Please add a prepublishOnly script that runs your pre-flight checks (e.g., clean, lint, build, test).');
            } else {
                logger.warn('prepublishOnly script is required in package.json but was not found.');
            }
        }
    }

    // Check required environment variables
    logger.verbose('Checking required environment variables...');
    const coreRequiredEnvVars = runConfig.publish?.requiredEnvVars || [];
    const npmrcEnvVars = isDryRun ? [] : await scanNpmrcForEnvVars(storage); // Skip .npmrc scan in dry run
    const allRequiredEnvVars = [...new Set([...coreRequiredEnvVars, ...npmrcEnvVars])];

    if (allRequiredEnvVars.length > 0) {
        logger.verbose(`Required environment variables: ${allRequiredEnvVars.join(', ')}`);
        validateEnvironmentVariables(allRequiredEnvVars, isDryRun);
    } else {
        logger.verbose('No required environment variables specified.');
    }

    logger.info('All prechecks passed.');
};

export const execute = async (runConfig: Config): Promise<void> => {
    const isDryRun = runConfig.dryRun || false;
    const logger = getDryRunLogger(isDryRun);
    const storage = createStorage({ log: logger.info });

    // Track whether the publish process completed successfully
    let publishCompleted = false;

    // Run prechecks before starting any work
    await runPrechecks(runConfig);

    logger.info('Starting release process...');

    try {
        // Unlink all workspace packages before starting (if enabled)
        const shouldUnlink = runConfig.publish?.unlinkWorkspacePackages !== false; // default to true
        if (shouldUnlink) {
            logger.verbose('Unlinking workspace packages...');
            await Unlink.execute(runConfig);
        } else {
            logger.verbose('Skipping unlink workspace packages (disabled in config).');
        }

        let pr: PullRequest | null = null;

        if (isDryRun) {
            logger.info('Would check for existing pull request');
            logger.info('Assuming no existing PR found for demo purposes');
        } else {
            const branchName = await GitHub.getCurrentBranchName();
            pr = await GitHub.findOpenPullRequestByHeadRef(branchName);
        }

        if (pr) {
            logger.info(`Found existing pull request for branch: ${pr.html_url}`);
        } else {
            logger.info('No open pull request found, starting new release publishing process...');
            // 1. Prepare for release
            logger.verbose('Preparing for release: switching from workspace to remote dependencies.');

            logger.verbose('Updating dependencies to latest versions from registry');
            const updatePatterns = runConfig.publish?.dependencyUpdatePatterns;
            if (updatePatterns && updatePatterns.length > 0) {
                logger.verbose(`Updating dependencies matching patterns: ${updatePatterns.join(', ')}`);
                const patternsArg = updatePatterns.join(' ');
                await runWithDryRunSupport(`npm update ${patternsArg}`, isDryRun);
            } else {
                logger.verbose('No dependency update patterns specified, updating all dependencies');
                await runWithDryRunSupport('npm update', isDryRun);
            }

            logger.verbose('Staging changes for release commit');
            await runWithDryRunSupport('git add package.json package-lock.json', isDryRun);

            logger.info('Running prepublishOnly script...');
            await runWithDryRunSupport('npm run prepublishOnly', isDryRun);

            logger.verbose('Checking for staged changes...');
            if (isDryRun) {
                logger.verbose('Assuming staged changes exist for demo purposes');
                logger.verbose('Would create commit...');
                await Commit.execute(runConfig);
            } else {
                if (await Diff.hasStagedChanges()) {
                    logger.verbose('Staged changes found, creating commit...');
                    await Commit.execute(runConfig);
                } else {
                    logger.verbose('No changes to commit, skipping commit.');
                }
            }

            logger.info('Bumping version...');
            // Manually increment version without creating a tag
            if (isDryRun) {
                logger.info('Would manually increment patch version in package.json and commit');
            } else {
                const packageJsonContents = await storage.readFile('package.json', 'utf-8');
                const parsed = safeJsonParse(packageJsonContents, 'package.json');
                const packageJson = validatePackageJson(parsed, 'package.json');
                const currentVersion = packageJson.version;
                const newVersion = incrementPatchVersion(currentVersion);
                packageJson.version = newVersion;
                await storage.writeFile('package.json', JSON.stringify(packageJson, null, 2) + '\n', 'utf-8');
                logger.info(`Version bumped from ${currentVersion} to ${newVersion}`);

                // Stage and commit the version change
                await run('git add package.json');
                await run(`git commit -m "chore: bump version to ${newVersion}"`);
                logger.info(`Version change committed: ${newVersion}`);
            }

            logger.info('Generating release notes...');
            const releaseSummary = await Release.execute(runConfig);

            if (isDryRun) {
                logger.info('Would write release notes to RELEASE_NOTES.md and RELEASE_TITLE.md in output directory');
            } else {
                const outputDirectory = runConfig.outputDirectory || DEFAULT_OUTPUT_DIRECTORY;
                await storage.ensureDirectory(outputDirectory);

                const releaseNotesPath = getOutputPath(outputDirectory, 'RELEASE_NOTES.md');
                const releaseTitlePath = getOutputPath(outputDirectory, 'RELEASE_TITLE.md');

                await storage.writeFile(releaseNotesPath, releaseSummary.body, 'utf-8');
                await storage.writeFile(releaseTitlePath, releaseSummary.title, 'utf-8');
                logger.info(`Release notes and title generated and saved to ${releaseNotesPath} and ${releaseTitlePath}.`);
            }

            logger.info('Pushing to origin...');
            // Get current branch name and push explicitly to avoid pushing to wrong remote/branch
            const currentBranch = await GitHub.getCurrentBranchName();
            await runWithDryRunSupport(`git push origin ${currentBranch}`, isDryRun);

            logger.info('Creating pull request...');
            if (isDryRun) {
                logger.info('Would get commit title and create PR with GitHub API');
                pr = { number: 123, html_url: 'https://github.com/mock/repo/pull/123', labels: [] } as PullRequest;
            } else {
                const { stdout: commitTitle } = await run('git log -1 --pretty=%B');
                pr = await GitHub.createPullRequest(commitTitle, 'Automated release PR.', await GitHub.getCurrentBranchName());
                if (!pr) {
                    throw new Error('Failed to create pull request.');
                }
                logger.info(`Pull request created: ${pr.html_url}`);
            }
        }

        logger.info(`Waiting for PR #${pr!.number} checks to complete...`);
        if (!isDryRun) {
            // Configure timeout and user confirmation behavior
            const timeout = runConfig.publish?.checksTimeout || 300000; // 5 minutes default
            const senditMode = runConfig.publish?.sendit || false;
            // sendit flag overrides skipUserConfirmation - if sendit is true, skip confirmation
            const skipUserConfirmation = senditMode || runConfig.publish?.skipUserConfirmation || false;

            await GitHub.waitForPullRequestChecks(pr!.number, {
                timeout,
                skipUserConfirmation
            });
        }

        const mergeMethod = runConfig.publish?.mergeMethod || 'squash';
        if (isDryRun) {
            logger.info(`Would merge PR #${pr!.number} using ${mergeMethod} method`);
        } else {
            await GitHub.mergePullRequest(pr!.number, mergeMethod);
        }

        logger.info('Checking out main branch...');
        await runWithDryRunSupport('git checkout main', isDryRun);
        await runWithDryRunSupport('git pull origin main', isDryRun);

        // Now create and push the tag on the main branch
        logger.info('Creating release tag...');
        let tagName: string;
        if (isDryRun) {
            logger.info('Would read package.json version and create git tag');
            tagName = 'v1.0.0'; // Mock version for dry run
        } else {
            const packageJsonContents = await storage.readFile('package.json', 'utf-8');
            const { version } = JSON.parse(packageJsonContents);
            tagName = `v${version}`;

            // Check if tag already exists locally
            try {
                const { stdout } = await run(`git tag -l ${tagName}`);
                if (stdout.trim() === tagName) {
                    logger.info(`Tag ${tagName} already exists locally, skipping tag creation`);
                } else {
                    await run(`git tag ${tagName}`);
                    logger.info(`Created local tag: ${tagName}`);
                }
            } catch (error) {
                // If git tag -l fails, create the tag anyway
                await run(`git tag ${tagName}`);
                logger.info(`Created local tag: ${tagName}`);
            }

            // Check if tag exists on remote before pushing
            let tagWasPushed = false;
            try {
                const { stdout } = await run(`git ls-remote origin refs/tags/${tagName}`);
                if (stdout.trim()) {
                    logger.info(`Tag ${tagName} already exists on remote, skipping push`);
                } else {
                    await run(`git push origin ${tagName}`);
                    logger.info(`Pushed tag to remote: ${tagName}`);
                    tagWasPushed = true;
                }
            } catch (error) {
                // If ls-remote fails, try to push anyway (might be a new remote)
                try {
                    await run(`git push origin ${tagName}`);
                    logger.info(`Pushed tag to remote: ${tagName}`);
                    tagWasPushed = true;
                } catch (pushError: any) {
                    if (pushError.message && pushError.message.includes('already exists')) {
                        logger.info(`Tag ${tagName} already exists on remote, continuing...`);
                    } else {
                        throw pushError;
                    }
                }
            }

            // If we just pushed a new tag, wait for GitHub to process it
            if (tagWasPushed) {
                logger.verbose('Waiting for GitHub to process the pushed tag...');
                await new Promise(resolve => setTimeout(resolve, 5000)); // 5 second delay
            }
        }

        logger.info('Creating GitHub release...');
        if (isDryRun) {
            logger.info('Would read package.json version and create GitHub release with retry logic');
        } else {
            const outputDirectory = runConfig.outputDirectory || DEFAULT_OUTPUT_DIRECTORY;
            const releaseNotesPath = getOutputPath(outputDirectory, 'RELEASE_NOTES.md');
            const releaseTitlePath = getOutputPath(outputDirectory, 'RELEASE_TITLE.md');

            const releaseNotesContent = await storage.readFile(releaseNotesPath, 'utf-8');
            const releaseTitle = await storage.readFile(releaseTitlePath, 'utf-8');

            // Create release with retry logic to handle GitHub tag processing delays
            let retries = 3;
            while (retries > 0) {
                try {
                    await GitHub.createRelease(tagName, releaseTitle, releaseNotesContent);
                    logger.info(`GitHub release created successfully for tag: ${tagName}`);
                    break; // Success - exit retry loop
                } catch (error: any) {
                    // Check if this is a tag-not-found error that we can retry
                    const isTagNotFoundError = error.message && (
                        error.message.includes('not found') ||
                        error.message.includes('does not exist') ||
                        error.message.includes('Reference does not exist')
                    );

                    if (isTagNotFoundError && retries > 1) {
                        logger.verbose(`Tag ${tagName} not yet available on GitHub, retrying in 3 seconds... (${retries - 1} retries left)`);
                        await new Promise(resolve => setTimeout(resolve, 3000));
                        retries--;
                    } else {
                        // Either not a tag-not-found error, or we're out of retries
                        if (isTagNotFoundError) {
                            throw new Error(`Tag ${tagName} was not found on GitHub after ${3 - retries + 1} attempts. This may indicate a problem with tag creation or GitHub synchronization.`);
                        } else {
                            throw error; // Re-throw the original error for other types of failures
                        }
                    }
                }
            }
        }

        // Wait for release workflows to complete (if enabled)
        const waitForWorkflows = runConfig.publish?.waitForReleaseWorkflows !== false; // default to true
        if (waitForWorkflows) {
            logger.info('Waiting for release workflows...');
            if (isDryRun) {
                logger.info('Would monitor GitHub Actions workflows triggered by release');
            } else {
                const workflowTimeout = runConfig.publish?.releaseWorkflowsTimeout || 600000; // 10 minutes default
                const senditMode = runConfig.publish?.sendit || false;
                const skipUserConfirmation = senditMode || runConfig.publish?.skipUserConfirmation || false;

                // Get workflow names - either from config or auto-detect
                let workflowNames = runConfig.publish?.releaseWorkflowNames;

                if (!workflowNames || workflowNames.length === 0) {
                    logger.info('No specific workflow names configured, auto-detecting workflows triggered by release events...');
                    try {
                        workflowNames = await GitHub.getWorkflowsTriggeredByRelease();
                        if (workflowNames.length === 0) {
                            logger.info('No workflows found that are triggered by release events.');
                        } else {
                            logger.info(`Auto-detected release workflows: ${workflowNames.join(', ')}`);
                        }
                    } catch (error: any) {
                        logger.warn(`Failed to auto-detect release workflows: ${error.message}`);
                        workflowNames = undefined; // Fall back to monitoring all workflows
                    }
                }

                await GitHub.waitForReleaseWorkflows(tagName, {
                    timeout: workflowTimeout,
                    workflowNames,
                    skipUserConfirmation
                });
            }
        } else {
            logger.verbose('Skipping waiting for release workflows (disabled in config).');
        }

        logger.info('Creating new release branch...');
        if (isDryRun) {
            logger.info('Would create next release branch (e.g., release/1.0.1) and push to origin');
        } else {
            const packageJsonContents = await storage.readFile('package.json', 'utf-8');
            const { version } = JSON.parse(packageJsonContents);
            const nextVersion = incrementPatchVersion(version);
            const newBranchName = `release/${nextVersion}`;

            // Check if branch already exists locally
            let branchExists = false;
            try {
                await run(`git show-ref --verify --quiet refs/heads/${newBranchName}`);
                branchExists = true;
            } catch {
                // Branch doesn't exist locally
                branchExists = false;
            }

            if (branchExists) {
                // Branch exists, switch to it
                await run(`git checkout ${newBranchName}`);
                logger.info(`Switched to existing branch ${newBranchName}`);
            } else {
                // Branch doesn't exist, create it
                await run(`git checkout -b ${newBranchName}`);
                logger.info(`Created new branch ${newBranchName}`);
            }

            // Check if branch exists on remote before pushing
            let remoteExists = false;
            try {
                const { stdout } = await run(`git ls-remote origin refs/heads/${newBranchName}`);
                remoteExists = stdout.trim() !== '';
            } catch {
                // Assume remote doesn't exist if ls-remote fails
                remoteExists = false;
            }

            if (remoteExists) {
                logger.info(`Branch ${newBranchName} already exists on remote, skipping push`);
            } else {
                await run(`git push -u origin ${newBranchName}`);
                logger.info(`Branch ${newBranchName} pushed to origin.`);
            }
        }

        logger.info('Preparation complete.');
        publishCompleted = true; // Mark as completed only if we reach this point
    } finally {
<<<<<<< HEAD
        // Always restore linked packages if enabled, regardless of success/failure
        // This ensures we don't leave the repository with file: dependencies
        const shouldLink = runConfig.publish?.linkWorkspacePackages !== false; // default to true
        if (shouldLink) {
            if (publishCompleted) {
                logger.verbose('Restoring linked packages after successful publish...');
            } else {
                logger.verbose('Restoring linked packages after failed publish...');
            }
=======
        // Only restore linked packages if the publish process completed successfully
        const shouldLink = runConfig.publish?.linkWorkspacePackages !== false; // default to true
        if (shouldLink && publishCompleted) {
            logger.verbose('Restoring linked packages...');
>>>>>>> d63ec4d8
            await Link.execute(runConfig);
        } else if (shouldLink && !publishCompleted) {
            logger.warn('Publish process failed - skipping link restoration to prevent file: dependencies from being committed');
        } else {
            logger.verbose('Skipping restore linked packages (disabled in config).');
        }
    }
};<|MERGE_RESOLUTION|>--- conflicted
+++ resolved
@@ -508,7 +508,6 @@
         logger.info('Preparation complete.');
         publishCompleted = true; // Mark as completed only if we reach this point
     } finally {
-<<<<<<< HEAD
         // Always restore linked packages if enabled, regardless of success/failure
         // This ensures we don't leave the repository with file: dependencies
         const shouldLink = runConfig.publish?.linkWorkspacePackages !== false; // default to true
@@ -518,12 +517,6 @@
             } else {
                 logger.verbose('Restoring linked packages after failed publish...');
             }
-=======
-        // Only restore linked packages if the publish process completed successfully
-        const shouldLink = runConfig.publish?.linkWorkspacePackages !== false; // default to true
-        if (shouldLink && publishCompleted) {
-            logger.verbose('Restoring linked packages...');
->>>>>>> d63ec4d8
             await Link.execute(runConfig);
         } else if (shouldLink && !publishCompleted) {
             logger.warn('Publish process failed - skipping link restoration to prevent file: dependencies from being committed');
